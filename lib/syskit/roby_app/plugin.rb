# frozen_string_literal: true

require "syskit/roby_app/tmp_root_ca"

class Module
    def backward_compatible_constant(old_name, new_constant, file)
        msg = "  #{name}::#{old_name} has been renamed to #{new_constant} and is now in #{file}"
        if Roby.app.backward_compatible_naming?
            Syskit.warn msg
            require file
            const_set old_name, constant(new_constant)
        else
            Syskit.error msg
            Syskit.error "set Roby.app.backward_compatible_naming = true to reenable. This option will be removed in the future, so start using the new name and file"
        end
    end
end

module Syskit
    def self.warn_about_new_naming_convention
        Syskit.warn "We have finally adopted a systematic naming convention in Syskit, this led to files and classes to be renamed"
    end
end

module Syskit
    module RobyApp
        # This gets mixed in Roby::Application when the orocos plugin is loaded.
        # It adds the configuration facilities needed to plug-in orogen projects
        # in Roby.
        #
        # When in development mode, it will emit the following UI events:
        #
        # syskit_orogen_config_changed::
        #   files under config/orogen/ have been modified, and this affects
        #   loaded models. In addition, a text notification is sent to inform
        #   a shell user
        module Plugin
<<<<<<< HEAD
            attr_accessor :log_transfer_ip
=======
            attr_writer :syskit_use_update_properties

            # Assume all component models have been migrated to use update_properties
            #
            # See https://www.rock-robotics.org/rock-and-syskit/deprecations/update_properties.html
            def syskit_use_update_properties?
                @syskit_use_update_properties
            end
>>>>>>> b4beb927

            # Hook called by the main application in Application#load_base_config
            def self.load_base_config(app)
                options = app.options
                conf = Syskit.conf
                if options = options["syskit"]
                    conf.prefix = options["prefix"]
                    conf.exclude_from_prefixing.concat(options["exclude_from_prefixing"] || [])
                    conf.sd_domain = options["sd_domain"]
                    conf.publish_on_sd.concat(options["publish_on_sd"] || [])
                end

                if app.testing?
                    require "syskit/test"
                end

                Orocos.disable_sigchld_handler = true
            end

            # Hook called by the main application at the beginning of Application#setup
            def self.setup(app)
                # We have our own loader, avoid clashing
                Orocos.default_loader.export_types = false
                # But, for the time being, default_loader might be equal to
                # Orocos.default_loader, so reset the export_types flag to the
                # desired value
                app.default_loader.export_types = Syskit.conf.export_types?

                # This is a HACK. We should be able to specify it differently
                if app.testing? && app.auto_load_models?
                    app.auto_load_all_task_libraries = true
                end

                require "orocos/async" if Conf.ui?

                if app.development_mode?
                    require "listen"
                    app.syskit_listen_to_configuration_changes
                end

                if app.testing?
                    Syskit.conf.logs.disable_conf_logging
                    Syskit.conf.logs.disable_port_logging
                end

                unless Syskit.conf.only_load_models?
                    Syskit.conf.logs.create_configuration_log(
                        File.join(app.log_dir, "properties")
                    )
                end

                if Syskit.conf.define_default_process_managers? && Syskit.conf.only_load_models?
                    fake_client = Configuration::ModelOnlyServer.new(app.default_loader)
                    Syskit.conf.register_process_server(
                        "ruby_tasks", fake_client, app.log_dir, host_id: "syskit"
                    )
                    Syskit.conf.register_process_server(
                        "unmanaged_tasks", fake_client, app.log_dir, host_id: "syskit"
                    )
                    Syskit.conf.register_process_server(
                        "ros", fake_client, app.log_dir, host_id: "syskit"
                    )
                elsif Syskit.conf.define_default_process_managers?
                    Syskit.conf.register_process_server("ruby_tasks",
                                                        Orocos::RubyTasks::ProcessManager.new(app.default_loader),
                                                        app.log_dir, host_id: "syskit")

                    Syskit.conf.register_process_server(
                        "unmanaged_tasks", UnmanagedTasksManager.new, app.log_dir
                    )

                    Syskit.conf.register_process_server(
                        "ros", Orocos::ROS::ProcessManager.new(app.ros_loader),
                        app.log_dir
                    )
                end

                ENV["ORO_LOGFILE"] =
                    Orocos.orocos_logfile ||
                    File.join(app.log_dir, "orocos.orocosrb-#{::Process.pid}.txt")

                if Syskit.conf.only_load_models?
                    Orocos.load
                    if Orocos::ROS.available?
                        Orocos::ROS.load
                    end
                else
                    # Change to the log dir so that the IOR file created by
                    # the CORBA bindings ends up there
                    Dir.chdir(app.log_dir) do
                        Orocos.initialize
                        if Orocos::ROS.enabled?
                            Orocos::ROS.initialize
                            Orocos::ROS.roscore_start(:wait => true)
                        end
                    end
                end

                start_local_process_server =
                    Syskit.conf.define_default_process_managers? &&
                    !Syskit.conf.only_load_models? &&
                    !Syskit.conf.disables_local_process_server? &&
                    !(app.single? && app.simulation?)

                if start_local_process_server
                    start_local_process_server(redirect: Syskit.conf.redirect_local_process_server?)
                    connect_to_local_process_server(app)
                else
                    fake_client = Configuration::ModelOnlyServer.new(app.default_loader)
                    Syskit.conf.register_process_server("localhost", fake_client, app.log_dir, host_id: "syskit")
                end

                rtt_core_model = app.default_loader.task_model_from_name("RTT::TaskContext")
                Syskit::TaskContext.define_from_orogen(rtt_core_model, register: true)

                # Log Transfer FTP Server spawned during Application#setup
                app.setup_local_log_transfer_server if app.log_transfer_ip
            end

            def setup_local_log_transfer_server
                @log_transfer_user = "process server"
                @log_transfer_password = SecureRandom.base64(15)
                @tmp_root_ca = TmpRootCA.new(log_transfer_ip)

                start_local_log_transfer_server(log_dir, @log_transfer_user, @log_transfer_password, @tmp_root_ca.private_certificate_path)
            end

            def send_file_transfer_command(name, logfile)
                unless @log_transfer_server
                    raise "log transfer server is not started"
                end

                # Establishes communication with said process server
                client = Syskit.conf.process_server_for(name)

                # Commands method log_upload_file from said process server
                client.log_upload_file(
                    log_transfer_ip,
                    @log_transfer_server.port,
                    @tmp_root_ca.certificate,
                    @log_transfer_user,
                    @log_transfer_password,
                    logfile
                )
                client
            end

            def start_local_log_transfer_server(tgt_dir, user, password, private_certificate_path)
                if @log_transfer_server
                    raise "log transfer server is already started"
                end

                @log_transfer_server = Syskit::RobyApp::LogTransferServer::SpawnServer.new(
                    tgt_dir,
                    user,
                    password,
                    private_certificate_path
                )
            end

            def stop_local_log_transfer_server
                if @log_transfer_server
                    @log_transfer_server.stop
                    @log_transfer_server.join
                    @log_transfer_server = nil
                end
                @tmp_root_ca&.dispose
            end

            # Hook called by the main application in Application#setup after
            # the main setup hooks have been called
            def self.require_models(app)
                setup_loaders(app)

                app.extra_required_task_libraries.each do |name|
                    app.using_task_library name
                end
                app.extra_required_typekits.each do |name|
                    app.import_types_from name
                end

                unless app.permanent_requirements.empty?
                    toplevel_object.extend SingleFileDSL
                    app.execution_engine.once do
                        app.permanent_requirements.each do |req|
                            app.plan.add_mission_task(req.as_plan)
                        end
                    end
                end
            end

            # Hook called by the main application to undo what
            # {.require_models} and {.setup} have done
            def self.cleanup(app)
                if app.development_mode?
                    app.syskit_remove_configuration_changes_listener
                end

                disconnect_all_process_servers
                stop_local_process_server
                app.stop_local_log_transfer_server
            end

            # Hook called by the main application to prepare for execution
            def self.prepare(app)
                @handler_ids = plug_engine_in_roby(app.execution_engine)
            end

            # Hook called by the main application to undo what {.prepare} did
            def self.shutdown(app)
                remaining = Orocos.each_process.to_a
                unless remaining.empty?
                    Syskit.warn "killing remaining Orocos processes: #{remaining.map(&:name).join(', ')}"
                    Orocos::Process.kill(remaining)
                end

                if @handler_ids
                    unplug_engine_from_roby(@handler_ids.values, app.execution_engine)
                    @handler_ids = nil
                end
            end

            def default_loader
                unless @default_loader
                    @default_loader = Orocos.default_loader
                    default_loader.on_project_load do |project|
                        project_define_from_orogen(project)
                    end
                    orogen_pack_loader
                    ros_loader
                end
                @default_loader
            end

            def default_pkgconfig_loader
                Orocos.default_pkgconfig_loader
            end

            def orogen_pack_loader
                @orogen_pack_loader ||= OroGen::Loaders::Files.new(default_loader)
            end

            def ros_loader
                @ros_loader ||= OroGen::ROS::Loader.new(default_loader)
            end

            def default_orogen_project
                @default_orogen_project ||= OroGen::Spec::Project.new(default_loader)
            end

            # A set of task libraries that should be imported when the application
            # gets reloaded
            #
            # This is used in the UIs to load and inspect task libraries even
            # if they are not part of the app's configuration
            attribute(:extra_required_task_libraries) { [] }

            # A set of typekits that should be imported when the application
            # gets reloaded
            #
            # This is used in the UIs to load and inspect types even
            # if they are not part of the app's configuration
            attribute(:extra_required_typekits) { [] }

            # @return [Hash<String,OroGen::Spec::Project>] the set of projects
            #   loaded so far
            attribute(:loaded_orogen_projects) { {} }

            # Set of requirements that should be added to the running system.
            # This is meant to be used only by "syskit scripts" through
            # SingleFileDSL
            #
            # @return [Array<InstanceRequirements>]
            attribute(:permanent_requirements) { [] }

            def self.finalize_model_loading(app)
                if toplevel_object.respond_to?(:global_profile)
                    app.app_module::Actions::Main.use_profile toplevel_object.global_profile
                end
            end

            # Returns true if the given orogen project has already been loaded
            # by #load_orogen_project
            def loaded_orogen_project?(name)
                loaded_orogen_projects.key?(name)
            end

            OroGenLocation = Struct.new :absolute_path, :lineno, :label

            # Registers all objects contained in a given oroGen project
            #
            # @param [OroGen::Spec::Project] orogen the oroGen project that
            #   should be added to the Syskit side
            def project_define_from_orogen(orogen)
                return if loaded_orogen_projects.key?(orogen.name)

                Syskit.info "loading oroGen project #{orogen.name}"

                tasks = orogen.self_tasks.each_value.map do |task_def|
                    syskit_model =
                        if !TaskContext.has_model_for?(task_def)
                            Syskit::TaskContext.define_from_orogen(task_def, register: true)
                        else
                            Syskit::TaskContext.model_for(task_def)
                        end

                    syskit_model.configuration_manager.reload
                    syskit_model
                end

                if file = load_component_extension(orogen.name)
                    tasks.each do |t|
                        t.definition_location = [OroGenLocation.new(file, 1, nil)]
                        t.extension_file = file
                    end
                end

                orogen.each_deployment do |deployer_model|
                    deployment_define_from_orogen(deployer_model)
                end
                orogen
            end

            def syskit_utility_component?(task_context)
                if defined?(OroGen::Logger::Logger)
                    task_context.kind_of?(OroGen::Logger::Logger)
                end
            end

            # Load the component extension file associated with this an oroGen
            # project
            #
            # @param [String] name the orogen project name
            # @return [String,nil] either a file that got required, or nil if
            #   none was
            def load_component_extension(name)
                # If we are loading under Roby, get the plugins for the orogen
                # project
                return unless Syskit.conf.load_component_extensions?

                file = find_file("models", "orogen", "#{name}.rb", order: :specific_first) ||
                    find_file("tasks", "orogen", "#{name}.rb", order: :specific_first) ||
                    find_file("tasks", "components", "#{name}.rb", order: :specific_first)
                return unless file

                Roby::Application.info "loading task extension #{file}"
                if require(file)
                    file
                end
            end

            # If true, syskit is loading all available oroGen projects on this
            # system. It is set automatically by #syskit_load_all to ensure that
            # everything is reloaded when the app reloads its models
            attr_predicate :auto_load_all_task_libraries?, true

            # Loads all available oroGen projects
            def auto_load_all_task_libraries
                self.auto_load_all_task_libraries = true
                default_loader.each_available_project_name do |name|
                    using_task_library(name)
                end
            end

            def self.setup_loaders(app)
                all_files =
                    app.find_files_in_dirs("models", "ROBOT", "pack", "orogen", :all => app.auto_load_all?, :order => :specific_first, :pattern => /\.orogen$/)
                all_files.reverse.each do |path|
                    name = File.basename(path, ".orogen")
                    app.orogen_pack_loader.register_orogen_file path, name
                end

                all_files =
                    app.find_files_in_dirs("models", "ROBOT", "pack", "orogen", :all => app.auto_load_all?, :order => :specific_first, :pattern => /\.typelist$/)
                all_files.reverse.each do |path|
                    name = File.basename(path, ".typelist")
                    dir  = File.dirname(path)
                    app.orogen_pack_loader.register_typekit dir, name
                end

                app.ros_loader.search_path
                   .concat(Roby.app.find_dirs("models", "ROBOT", "orogen", "ros", :all => app.auto_load_all?, :order => :specific_first))
                app.ros_loader.packs
                   .concat(Roby.app.find_dirs("models", "ROBOT", "pack", "ros", :all => true, :order => :specific_last))
            end

            def syskit_listen_to_configuration_changes
                dirs = find_dirs("config", "orogen", "ROBOT", all: true, order: :specific_last)
                return if dirs.empty?

                @conf_listener = Listen.to(*dirs) do |modified, added, removed|
                    if syskit_has_pending_configuration_changes?
                        notify "syskit", "INFO", "oroGen configuration files changed on disk. In the shell, reload with #reload_config and reconfigure affected running components with #redeploy"
                        ui_event "syskit_orogen_config_changed"
                    end
                end
                @conf_listener.start
            end

            def syskit_remove_configuration_changes_listener
                @conf_listener&.stop
            end

            # Verifies whether the configuration on disk and the configurations
            # currently loaded in the running deployments are identical
            def syskit_has_pending_configuration_changes?
                TaskContext.each_submodel do |model|
                    return true if model.configuration_manager.changed_on_disk?
                end
                false
            end

            # Reloads the configuration files
            #
            # This only modifies the configuration loaded internally, but does
            # not change the configuration of existing task contexts. The new
            # configuration will only be applied after the next deployment
            #
            # @return [(Array,Array)] the names of the components whose configuration
            #   changed, and the subset of those that are currently running
            #
            # @see syskit_pending_reloaded_configurations
            def syskit_reload_config
                needs_reconfiguration = []
                running_needs_reconfiguration = []
                TaskContext.each_submodel do |model|
                    next unless model.concrete_model?

                    changed_sections = model.configuration_manager.reload
                    plan.find_tasks(Deployment).each do |deployment_task|
                        deployment_task.mark_changed_configuration_as_not_reusable(
                            model => changed_sections
                        ).each do |orocos_name|
                            needs_reconfiguration << orocos_name
                            deployment_task.each_executed_task do |t|
                                if t.orocos_name == orocos_name
                                    running_needs_reconfiguration << orocos_name
                                end
                            end
                            notify "syskit", "INFO", "task #{orocos_name} needs reconfiguration"
                        end
                    end
                end

                unless running_needs_reconfiguration.empty?
                    notify "syskit", "INFO", "#{running_needs_reconfiguration.size} running tasks configuration changed. In the shell, use 'redeploy' to trigger reconfiguration."
                end
                ui_event "syskit_orogen_config_reloaded", needs_reconfiguration,
                         running_needs_reconfiguration
                needs_reconfiguration
            end

            # Returns the names of the TaskContext that will need to be reconfigured
            # on the next deployment (either #redeploy or transition)
            #
            # @return [(Array,Array)] the list of all task names for tasks whose
            #   configuration has changed, and the subset of these tasks that are
            #   currently running
            def syskit_pending_reloaded_configurations
                pending_reconfigurations = []
                pending_running_reconfigurations = []
                plan.find_tasks(Deployment).each do |deployment_task|
                    pending = deployment_task.pending_reconfigurations
                    deployment_task.each_executed_task do |t|
                        if pending.include?(t.orocos_name)
                            pending_running_reconfigurations << t.orocos_name
                        end
                    end
                    pending_reconfigurations.concat(pending)
                end
                [pending_reconfigurations, pending_running_reconfigurations]
            end

            # Called by the main Roby application to clear all before redoing a
            # setup
            def self.clear_config(app)
                Syskit.conf.clear
            end

            def self.auto_require_models(app)
                # Load the data services and task models
                prefixes = %w[services devices compositions profiles]
                if Roby.app.backward_compatible_naming?
                    prefixes << "blueprints"
                end

                if Syskit.conf.ignore_missing_orogen_projects_during_load?
                    ignored_exceptions = [OroGen::NotFound]
                end
                prefixes.each do |prefix_name|
                    app.load_all_model_files_in(
                        prefix_name, ignored_exceptions: ignored_exceptions
                    )
                end

                # Also require all the available oroGen projects
                app.default_loader.each_available_project_name do |name|
                    app.using_task_library name
                end

                if app.auto_load_all? || app.auto_load_all_task_libraries?
                    app.auto_load_all_task_libraries
                end
            end

            def self.load_default_models(app)
                ["services.rb", "devices.rb", "compositions.rb", "profiles.rb"].each do |root_file|
                    if path = app.find_file("models", root_file, path: [app.app_dir], order: :specific_first)
                        require path
                    end
                end
            end

            # Loads the required typekit model by its name
            def import_types_from(typekit_name)
                default_loader.typekit_model_from_name(typekit_name)
            end

            # Load the specified oroGen project and register the task contexts
            # and deployments they contain.
            #
            # @return [OroGen::Spec::Project]
            def using_task_library(name, options = {})
                options = Kernel.validate_options options, :loader => default_loader
                options[:loader].project_model_from_name(name)
            end

            # Loads the required ROS package
            def using_ros_package(name, options = {})
                options = Kernel.validate_options options, :loader => ros_loader
                using_task_library(name, options)
            end

            # @deprecated use {using_task_library} instead
            def load_orogen_project(name, options = {})
                using_task_library(name, options)
            end

            def autodiscover_tests_in?(path)
                if File.basename(path) == "orogen"
                    search_path.each do |base_path|
                        if File.join(base_path, "test", "orogen") == path
                            return false
                        end
                    end
                end

                if defined? super
                    super
                else true
                end
            end

            # Start a process server on the local machine, and register it in
            # Syskit.process_servers under the 'localhost' name
            def self.start_local_process_server(port = 0, redirect: true)
                if Syskit.conf.process_servers["localhost"]
                    raise ArgumentError, "there is already a process server called 'localhost' running"
                end

                unless File.exist?(Roby.app.log_dir)
                    FileUtils.mkdir_p(Roby.app.log_dir)
                end

                tcp_server = TCPServer.new("127.0.0.1", 0)
                spawn_options = Hash[tcp_server => tcp_server, chdir: Roby.app.log_dir, pgroup: true]
                if redirect
                    spawn_options[:err] = :out
                    spawn_options[:out] = File.join(Roby.app.log_dir, "local_process_server.txt")
                end

                @server_pid  = Kernel.spawn \
                    "syskit", "process_server", "--fd=#{tcp_server.fileno}", "--log-dir=#{Roby.app.log_dir}", "--debug",
                    spawn_options
                @server_port = tcp_server.local_address.ip_port
                tcp_server.close
                nil
            end

            def self.has_local_process_server?
                @server_pid
            end

            def self.connect_to_local_process_server(app)
                unless @server_pid
                    raise Syskit::RobyApp::RemoteProcesses::Client::StartupFailed,
                          "#connect_to_local_process_server got called but "\
                          "no process server is being started"
                end

                # Wait for the server to be ready
                client = nil
                until client
                    client =
                        begin Syskit::RobyApp::RemoteProcesses::Client.new("localhost", @server_port)
                        rescue Errno::ECONNREFUSED
                            sleep 0.1
                            is_running =
                                begin
                                    !::Process.waitpid(@server_pid, ::Process::WNOHANG)
                                rescue Errno::ESRCH
                                    false
                                end

                            unless is_running
                                raise Syskit::RobyApp::RemoteProcesses::Client::StartupFailed,
                                      "the local process server failed to start"
                            end

                            nil
                        end
                end

                # Verify that the server is actually ours (i.e. check that there
                # was not one that was still running)
                if client.server_pid != @server_pid
                    raise Syskit::RobyApp::RemoteProcesses::Client::StartupFailed,
                          "failed to start the local process server. It seems that "\
                          "there is one still running as PID #{client.server_pid} "\
                          "(was expecting #{@server_pid})"
                end

                # Do *not* manage the log directory for that one ...
                Syskit.conf.register_process_server("localhost", client, app.log_dir)
                client
            end

            # Stop the process server started by start_local_process_server if
            # one is running
            def self.stop_local_process_server
                return unless has_local_process_server?

                ::Process.kill("INT", @server_pid)
                begin
                    ::Process.waitpid(@server_pid)
                    @server_pid = nil
                rescue Errno::ESRCH
                end
            end

            # Disconnects from all process servers
            def self.disconnect_all_process_servers
                process_servers = Syskit.conf.each_process_server_config.map(&:name)
                process_servers.each do |name|
                    next if name =~ /-sim$/

                    ps = Syskit.conf.remove_process_server(name)
                    ps.client.disconnect
                end
            end

            # Loads the oroGen deployment model for the given name and returns
            # the corresponding syskit model
            def using_deployment(name, loader: default_loader)
                # This loads the underlying orogen project which causes the
                # deployer to be registered
                deployment_model = loader.deployment_model_from_name(name)
                Deployment.find_model_by_orogen(deployment_model)
            end

            # Loads the oroGen deployment model based on a ROS launcher file
            def using_ros_launcher(name, options = {})
                options = Kernel.validate_options options, :loader => ros_loader
                using_deployment(name, options)
            end

            # Start all deployments
            #
            # @param [String,nil] on the name of the process server on which
            #   deployments should be started. If nil, all servers are considered
            def syskit_start_all_deployments(on: nil, except_on: "unmanaged_tasks")
                existing_deployments = plan.find_tasks(Syskit::Deployment)
                                           .not_finished
                                           .find_all(&:reusable?)
                                           .map(&:process_name).to_set

                Syskit.conf.each_configured_deployment(on: on, except_on: except_on) do |configured_deployment|
                    next if existing_deployments.include?(configured_deployment.process_name)

                    plan.add_permanent_task(configured_deployment.new)
                end
            end

            # Loads the oroGen deployment model for the given name and returns
            # the corresponding syskit model
            #
            # @option options [String] :on the name of the process server this
            #   deployment should be on. It is used for loading as well, i.e.
            #   the model for the deployment will be loaded from that process
            #   server
            def deployment_define_from_orogen(deployer)
                if Deployment.has_model_for?(deployer)
                    Deployment.find_model_by_orogen(deployer)
                else
                    Deployment.define_from_orogen(deployer, register: true)
                end
            end

            ##
            # :attr: local_only?
            #
            # True if this application should not try to contact other
            # machines/servers
            attr_predicate :local_only?, true

            def self.roby_engine_propagation_handlers
                handlers = {}
                handlers[:update_deployment_states] = [
                    Runtime.method(:update_deployment_states), type: :external_events, description: "syskit:update_deployment_states"
                ]
                handlers[:update_task_states] = [
                    Runtime.method(:update_task_states), type: :external_events, description: "syskit:update_task_states"
                ]
                handlers[:connection_management] = [
                    Runtime::ConnectionManagement.method(:update), type: :propagation, late: true, description: "syskit:connection_management_update"
                ]
                handlers[:apply_requirement_modifications] = [
                    Runtime.method(:apply_requirement_modifications), type: :propagation, late: true, description: "syskit:apply_requirement_modifications"
                ]
                handlers
            end

            def self.plug_engine_in_roby(roby_engine)
                handler_ids = {}
                roby_engine_propagation_handlers.each do |name, (m, options)|
                    handler_ids[name] = roby_engine.add_propagation_handler(**options, &m)
                end
                handler_ids
            end

            def self.unplug_engine_from_roby(handler_ids = @handler_ids, roby_engine)
                handler_ids.delete_if do |handler_id|
                    roby_engine.remove_propagation_handler(handler_id)
                    true
                end
            end

            def self.plug_handler_in_roby(roby_engine, *handlers)
                handlers.each do |handler_name|
                    m, options = roby_engine_propagation_handlers.fetch(handler_name)
                    next if @handler_ids.key?(handler_name)

                    @handler_ids[handler_name] = roby_engine.add_propagation_handler(options, &m)
                end
            end

            def self.unplug_handler_from_roby(roby_engine, *handlers)
                if @handler_ids
                    handlers.each do |h|
                        if h_id = @handler_ids.delete(h)
                            roby_engine.remove_propagation_handler(h_id)
                        end
                    end
                end
            end

            def self.disable_engine_in_roby(roby_engine, *handlers)
                if @handler_ids
                    handlers.each do |h|
                        roby_engine.remove_propagation_handler(@handler_ids.delete(h))
                    end

                    begin
                        yield
                    ensure
                        all_handlers = roby_engine_propagation_handlers
                        handlers.each do |h|
                            @handler_ids[h] = roby_engine.add_propagation_handler(all_handlers[h][1], &all_handlers[h][0])
                        end
                    end
                else yield
                end
            end

            def self.root_models
                [Syskit::Component, Syskit::Actions::Profile]
            end

            def self.clear_models(app)
                OroGen.clear
                OroGen::Deployments.clear

                app.loaded_orogen_projects.clear
                app.default_loader.clear

                # We need to explicitly call Orocos.clear even though it looks
                # like clearing the process servers would be sufficient
                #
                # The reason is that #cleanup only disconnects from the process
                # servers, and is called before #clear_models. However, for
                # "fake" process servers, syskit also assumes that reconnecting
                # to a "new" local process server will have cleared all cached
                # values. This won't work as the process server will not be
                # cleared in addition of being disconnected
                #
                # I (sylvain) chose to not clear on disconnection as it sounds
                # too much like a very bad side-effect to me. Simply explicitly
                # clear the local registries here
                Orocos.clear

                # This needs to be cleared here and not in
                # Component.clear_model. The main reason is that we need to
                # clear them on every component model class,
                # including the models that are markes as permanent
                Syskit::Component.placeholder_models.clear
                Syskit::Component.each_submodel do |sub|
                    sub.placeholder_models.clear
                end

                # require_models is where the deployments get loaded, so
                # un-define them here
                Syskit.conf.clear_deployments
            end

            module LoadToplevelMethods
                # Imports the types from the given typekit(s)
                def import_types_from(name)
                    Roby.app.import_types_from(name)
                end

                # Loads the given task library
                def using_task_library(name)
                    Roby.app.using_task_library(name)
                end

                # Loads a ROS package description
                def using_ros_package(name)
                    Roby.app.using_ros_package(name)
                end
            end

            class << self
                attr_accessor :toplevel_object
            end
            def self.enable
                ::Robot.include Syskit::RobyApp::RobotExtension
                ::Roby.conf.syskit = Syskit.conf

                OroGen.load_orogen_plugins("syskit")
                Roby.app.filter_out_patterns << Regexp.new(Regexp.quote(OroGen::OROGEN_LIB_DIR))
                Roby.app.filter_out_patterns << Regexp.new(Regexp.quote(Orocos::OROCOSRB_LIB_DIR))
                Roby.app.filter_out_patterns << Regexp.new(Regexp.quote(Typelib::TYPELIB_LIB_DIR))
                Roby.app.filter_out_patterns << Regexp.new(Regexp.quote(Syskit::SYSKIT_LIB_DIR))
                toplevel_object.extend LoadToplevelMethods
            end

            class VariableSizedType < RuntimeError; end

            def self.validate_port_has_fixed_size(port, with_global_size, only_warn: false, ignore: [])
                return if with_global_size.include?(port.type)

                if fixed_size_type?(port.type) || globally_sized_type?(port.type)
                    with_global_size << port.type
                    return
                end

                port = port.to_component_port
                if ignore.include?(port.type)
                    nil
                elsif size = port.max_marshalling_size
                    size
                else
                    msg = "marshalled size of port #{port} cannot be inferred"
                    if only_warn
                        ::Robot.warn msg
                    else
                        raise VariableSizedType, msg
                    end
                end
            end

            def self.fixed_size_type?(type)
                !type.contains?(Typelib::ContainerType)
            end

            def self.globally_sized_type?(type)
                sizes = Orocos.max_sizes_for(type)
                !sizes.empty? && OroGen::Spec::Port.compute_max_marshalling_size(type, sizes)
            end

            def self.validate_all_port_types_have_fixed_size(only_warn: false, ignore: [])
                with_global_size = Set.new
                Syskit::Component.each_submodel do |component_m|
                    next if component_m.abstract?

                    component_m.each_input_port do |p|
                        validate_port_has_fixed_size(p, with_global_size, only_warn: only_warn, ignore: ignore)
                    end
                    component_m.each_output_port do |p|
                        validate_port_has_fixed_size(p, with_global_size, only_warn: only_warn, ignore: ignore)
                    end
                end
            end

            def self.setup_rest_interface(app, rest_api)
                require "syskit/roby_app/rest_api"
                rest_api.mount REST_API => "/syskit"
            end
        end
    end
end
Roby::Application.include Syskit::RobyApp::Plugin
Syskit::RobyApp::Plugin.toplevel_object = self<|MERGE_RESOLUTION|>--- conflicted
+++ resolved
@@ -35,10 +35,8 @@
         #   loaded models. In addition, a text notification is sent to inform
         #   a shell user
         module Plugin
-<<<<<<< HEAD
+            attr_writer :syskit_use_update_properties
             attr_accessor :log_transfer_ip
-=======
-            attr_writer :syskit_use_update_properties
 
             # Assume all component models have been migrated to use update_properties
             #
@@ -46,7 +44,6 @@
             def syskit_use_update_properties?
                 @syskit_use_update_properties
             end
->>>>>>> b4beb927
 
             # Hook called by the main application in Application#load_base_config
             def self.load_base_config(app)
